Pod::Spec.new do |s|

<<<<<<< HEAD
s.name         = "iOSCSRSwift"
s.version      = "0.0.99"
s.summary      = "Generate a certificate signing request (CSR) in iOS using Swift"

s.description  = <<-DESC
CertificateSigningRequest lets you enables you to generate a CSR directly on an iOS device
DESC

s.homepage     = "https://github.com/cbaker6/iOSCSRSwift"
s.license      = { :type => "MIT", :file => "LICENSE" }
s.author             = { "Corey Baker" => "coreyearleon@icloud.com" }
s.platform     = :ios, "10.0"

s.source       = { :git => "https://github.com/cbaker6/iOSCSRSwift.git", :tag => "#{s.version}" }


s.source_files  = "iOS-csr-swift", "iOSCSRSwift/**/*.{h,m,swift}", "CommonCrypto/**/*.{c,h}"
#s.exclude_files = "iOS-csr-swift/Exclude"

# s.public_header_files = "Classes/**/*.h"
s.private_header_files = "CommonCrypto/**/*.{c,h}"

# s.pod_target_xcconfig = { 'SWIFT_VERSION' => '3', 'SWIFT_INCLUDE_PATHS' => 'CommonCrypto/Platforms/**' }
s.pod_target_xcconfig = {
'SWIFT_VERSION' 				=> '3',
'SWIFT_INCLUDE_PATHS[sdk=iphoneos*]' 		=> 'CommonCrypto/Platforms/iPhoneOS/**',
'SWIFT_INCLUDE_PATHS[sdk=iphonesimulator*]' 	=> 'CommonCrypto/Platforms/iPhoneSimulator/**',
'SWIFT_INCLUDE_PATHS[sdk=macosx*]' 		=> 'CommonCrypto/Platforms/MacOSX/**'
}
# s.resource  = "icon.png"
# s.resources = "Resources/*.png"

# s.preserve_paths = "FilesToSave", "MoreFilesToSave"
s.preserve_paths = "CommonCrypto/iphoneos.modulemap", "CommonCrypto/iphonesimulator.modulemap", "CommonCrypto/macosx.modulemap"

# s.framework  = "SomeFramework"
# s.frameworks = "SomeFramework", "AnotherFramework"

# s.library   = "iconv"
# s.libraries = "iconv", "xml2"

# s.xcconfig = { "HEADER_SEARCH_PATHS" => "$(SDKROOT)/usr/include/libxml2" }
# s.dependency "JSONKit", "~> 1.4"
=======
  s.name         = "iOSCSRSwift"
  s.version      = "0.0.992"
  s.summary      = "Generate a certificate signing request (CSR) in iOS using Swift"

  s.description  = <<-DESC 
  	CertificateSigningRequest lets you enables you to generate a CSR directly on an iOS device
                   DESC

  s.homepage     = "https://github.com/cbaker6/iOSCSRSwift"
  s.license      = { :type => "MIT", :file => "LICENSE" }
  s.author             = { "Corey Baker" => "coreyearleon@icloud.com" }
  s.platform     = :ios, "10.0"

  s.source       = { :git => "https://github.com/cbaker6/iOSCSRSwift.git", :tag => "#{s.version}" }


  s.source_files  = "iOS-csr-swift", "iOSCSRSwift/**/*.{h,m,swift}", "CommonCrypto/**/*.{c,h}"
  #s.exclude_files = "iOS-csr-swift/Exclude"

  # s.public_header_files = "Classes/**/*.h"
  s.private_header_files = "CommonCrypto/**/*.{c,h}"

  # s.pod_target_xcconfig = { 'SWIFT_VERSION' => '3', 'SWIFT_INCLUDE_PATHS' => 'CommonCrypto/Platforms/**' }
  s.pod_target_xcconfig = { 
	'SWIFT_VERSION' 				=> '3',
	'SWIFT_INCLUDE_PATHS[sdk=iphoneos*]' 		=> 'CommonCrypto/Platforms/iPhoneOS/**', 
	'SWIFT_INCLUDE_PATHS[sdk=iphonesimulator*]' 	=> 'CommonCrypto/Platforms/iPhoneSimulator/**',
	'SWIFT_INCLUDE_PATHS[sdk=macosx*]' 		=> 'CommonCrypto/Platforms/MacOSX/**'
  }	
  # s.resource  = "icon.png"
  # s.resources = "Resources/*.png"

  # s.preserve_paths = "FilesToSave", "MoreFilesToSave"
  s.preserve_paths = "CommonCrypto/iphoneos.private.modulemap", "CommonCrypto/iphonesimulator.private.modulemap", "CommonCrypto/macos.private.modulemap"

  # s.framework  = "SomeFramework"
  # s.frameworks = "SomeFramework", "AnotherFramework"

  # s.library   = "iconv"
  # s.libraries = "iconv", "xml2"

  # s.xcconfig = { "HEADER_SEARCH_PATHS" => "$(SDKROOT)/usr/include/libxml2" }
  # s.dependency "JSONKit", "~> 1.4"
>>>>>>> 208d3e24

end<|MERGE_RESOLUTION|>--- conflicted
+++ resolved
@@ -1,50 +1,5 @@
 Pod::Spec.new do |s|
 
-<<<<<<< HEAD
-s.name         = "iOSCSRSwift"
-s.version      = "0.0.99"
-s.summary      = "Generate a certificate signing request (CSR) in iOS using Swift"
-
-s.description  = <<-DESC
-CertificateSigningRequest lets you enables you to generate a CSR directly on an iOS device
-DESC
-
-s.homepage     = "https://github.com/cbaker6/iOSCSRSwift"
-s.license      = { :type => "MIT", :file => "LICENSE" }
-s.author             = { "Corey Baker" => "coreyearleon@icloud.com" }
-s.platform     = :ios, "10.0"
-
-s.source       = { :git => "https://github.com/cbaker6/iOSCSRSwift.git", :tag => "#{s.version}" }
-
-
-s.source_files  = "iOS-csr-swift", "iOSCSRSwift/**/*.{h,m,swift}", "CommonCrypto/**/*.{c,h}"
-#s.exclude_files = "iOS-csr-swift/Exclude"
-
-# s.public_header_files = "Classes/**/*.h"
-s.private_header_files = "CommonCrypto/**/*.{c,h}"
-
-# s.pod_target_xcconfig = { 'SWIFT_VERSION' => '3', 'SWIFT_INCLUDE_PATHS' => 'CommonCrypto/Platforms/**' }
-s.pod_target_xcconfig = {
-'SWIFT_VERSION' 				=> '3',
-'SWIFT_INCLUDE_PATHS[sdk=iphoneos*]' 		=> 'CommonCrypto/Platforms/iPhoneOS/**',
-'SWIFT_INCLUDE_PATHS[sdk=iphonesimulator*]' 	=> 'CommonCrypto/Platforms/iPhoneSimulator/**',
-'SWIFT_INCLUDE_PATHS[sdk=macosx*]' 		=> 'CommonCrypto/Platforms/MacOSX/**'
-}
-# s.resource  = "icon.png"
-# s.resources = "Resources/*.png"
-
-# s.preserve_paths = "FilesToSave", "MoreFilesToSave"
-s.preserve_paths = "CommonCrypto/iphoneos.modulemap", "CommonCrypto/iphonesimulator.modulemap", "CommonCrypto/macosx.modulemap"
-
-# s.framework  = "SomeFramework"
-# s.frameworks = "SomeFramework", "AnotherFramework"
-
-# s.library   = "iconv"
-# s.libraries = "iconv", "xml2"
-
-# s.xcconfig = { "HEADER_SEARCH_PATHS" => "$(SDKROOT)/usr/include/libxml2" }
-# s.dependency "JSONKit", "~> 1.4"
-=======
   s.name         = "iOSCSRSwift"
   s.version      = "0.0.992"
   s.summary      = "Generate a certificate signing request (CSR) in iOS using Swift"
@@ -88,6 +43,5 @@
 
   # s.xcconfig = { "HEADER_SEARCH_PATHS" => "$(SDKROOT)/usr/include/libxml2" }
   # s.dependency "JSONKit", "~> 1.4"
->>>>>>> 208d3e24
 
 end